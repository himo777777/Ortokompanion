'use client';

import { useState, useEffect } from 'react';
import { TrendingUp, Award, Target, Flame, Heart, MessageCircle, Sparkles, Loader2, Trophy, Calendar, CheckCircle, Clock } from 'lucide-react';
import { generatePerformanceInsights } from '@/lib/ai-service';

interface StudySession {
  date: Date;
  questionsCompleted: number;
  accuracy: number;
  timeSpent: number; // minutes
  xpEarned: number;
}

interface AILearningCoachProps {
  recentSessions: StudySession[];
  currentStreak: number; // days
  goalsAchieved: number;
  totalGoals: number;
  enableAI?: boolean;
}

export default function AILearningCoach({
  recentSessions,
  currentStreak,
  goalsAchieved,
  totalGoals,
  enableAI = true,
}: AILearningCoachProps) {
  const [aiInsights, setAiInsights] = useState<{
    insights: string[];
    encouragement: string;
    recommendations: string[];
    nextMilestone: string;
    estimatedTimeToMilestone: string;
  } | null>(null);
  const [loadingInsights, setLoadingInsights] = useState(false);

  // Load AI insights on mount
  useEffect(() => {
    if (enableAI && recentSessions.length > 0 && !aiInsights) {
      loadAIInsights();
    }
  }, [enableAI, recentSessions]);

  const loadAIInsights = async () => {
    setLoadingInsights(true);
    try {
      const result = await generatePerformanceInsights({
        recentSessions: recentSessions.map(s => ({
          date: s.date,
          accuracy: s.accuracy,
          xpEarned: s.xpEarned,
          timeSpent: s.timeSpent,
<<<<<<< HEAD
          hintsUsed: 0, // TODO: Track hints used in session data
=======
          hintsUsed: 0, // TODO: Track hints used in StudySession
>>>>>>> 68e0f458
        })),
        currentStreak,
        goalsAchieved,
        totalGoals,
      });
      setAiInsights(result);
    } catch (error) {
      console.error('Failed to generate AI insights:', error);
      setAiInsights(null);
    } finally {
      setLoadingInsights(false);
    }
  };

  // Calculate stats
  const totalXP = recentSessions.reduce((sum, s) => sum + s.xpEarned, 0);
  const totalQuestions = recentSessions.reduce((sum, s) => sum + s.questionsCompleted, 0);
  const totalMinutes = recentSessions.reduce((sum, s) => sum + s.timeSpent, 0);
  const avgAccuracy = recentSessions.length > 0
    ? recentSessions.reduce((sum, s) => sum + s.accuracy, 0) / recentSessions.length
    : 0;
  const goalProgress = totalGoals > 0 ? (goalsAchieved / totalGoals) * 100 : 0;

  // Get streak message
  const getStreakMessage = () => {
    if (currentStreak === 0) return 'Starta en ny streak idag!';
    if (currentStreak === 1) return 'Bra start! Fortsätt imorgon.';
    if (currentStreak < 7) return `${currentStreak} dagar i rad! Fantastiskt!`;
    if (currentStreak < 30) return `${currentStreak} dagar streak! Du är dedikerad!`;
    return `${currentStreak} dagar! Du är en legend!`;
  };

  // Get streak color
  const getStreakColor = () => {
    if (currentStreak === 0) return 'gray';
    if (currentStreak < 7) return 'blue';
    if (currentStreak < 30) return 'purple';
    return 'orange';
  };

  return (
    <div className="max-w-7xl mx-auto p-6">
      {/* Header */}
      <div className="mb-8">
        <div className="flex items-center gap-3 mb-2">
          <MessageCircle className="w-8 h-8 text-blue-600" />
          <h1 className="text-3xl font-bold text-gray-900">
            Din AI-coach
          </h1>
        </div>
        <p className="text-gray-600">
          Personliga insikter och uppmuntran baserat på din prestanda
        </p>
      </div>

      {/* Stats Overview */}
      <div className="grid grid-cols-1 md:grid-cols-2 lg:grid-cols-4 gap-4 mb-8">
        {/* Streak */}
        <div className={`bg-gradient-to-br rounded-lg border-2 p-6 ${
          getStreakColor() === 'orange'
            ? 'from-orange-50 to-red-50 border-orange-300'
            : getStreakColor() === 'purple'
            ? 'from-purple-50 to-pink-50 border-purple-300'
            : getStreakColor() === 'blue'
            ? 'from-blue-50 to-cyan-50 border-blue-300'
            : 'from-gray-50 to-gray-100 border-gray-300'
        }`}>
          <div className="flex items-center gap-3 mb-2">
            <Flame className={`w-6 h-6 ${
              getStreakColor() === 'orange' ? 'text-orange-600' :
              getStreakColor() === 'purple' ? 'text-purple-600' :
              getStreakColor() === 'blue' ? 'text-blue-600' :
              'text-gray-600'
            }`} />
            <span className="text-sm font-medium text-gray-700">Daglig streak</span>
          </div>
          <p className="text-4xl font-bold text-gray-900 mb-1">{currentStreak}</p>
          <p className="text-sm text-gray-600">{getStreakMessage()}</p>
        </div>

        {/* Total XP */}
        <div className="bg-gradient-to-br from-green-50 to-emerald-50 border-2 border-green-300 rounded-lg p-6">
          <div className="flex items-center gap-3 mb-2">
            <Trophy className="w-6 h-6 text-green-600" />
            <span className="text-sm font-medium text-green-900">Total XP</span>
          </div>
          <p className="text-4xl font-bold text-green-900 mb-1">{totalXP}</p>
          <p className="text-sm text-green-700">Senaste veckorna</p>
        </div>

        {/* Questions Completed */}
        <div className="bg-gradient-to-br from-blue-50 to-blue-100 border-2 border-blue-300 rounded-lg p-6">
          <div className="flex items-center gap-3 mb-2">
            <CheckCircle className="w-6 h-6 text-blue-600" />
            <span className="text-sm font-medium text-blue-900">Frågor klara</span>
          </div>
          <p className="text-4xl font-bold text-blue-900 mb-1">{totalQuestions}</p>
          <p className="text-sm text-blue-700">Senaste veckorna</p>
        </div>

        {/* Study Time */}
        <div className="bg-gradient-to-br from-purple-50 to-purple-100 border-2 border-purple-300 rounded-lg p-6">
          <div className="flex items-center gap-3 mb-2">
            <Clock className="w-6 h-6 text-purple-600" />
            <span className="text-sm font-medium text-purple-900">Studietid</span>
          </div>
          <p className="text-4xl font-bold text-purple-900 mb-1">{Math.round(totalMinutes / 60)}</p>
          <p className="text-sm text-purple-700">timmar totalt</p>
        </div>
      </div>

      {/* Progress Overview */}
      <div className="grid grid-cols-1 md:grid-cols-2 gap-6 mb-8">
        {/* Goal Progress */}
        <div className="bg-white border-2 border-gray-200 rounded-lg p-6">
          <div className="flex items-center gap-3 mb-4">
            <Target className="w-6 h-6 text-green-600" />
            <h2 className="text-xl font-bold text-gray-900">Målprogression</h2>
          </div>
          <div className="mb-4">
            <div className="flex items-center justify-between mb-2">
              <span className="text-2xl font-bold text-gray-900">
                {goalsAchieved} / {totalGoals}
              </span>
              <span className="text-lg font-semibold text-green-600">
                {Math.round(goalProgress)}%
              </span>
            </div>
            <div className="w-full bg-gray-200 rounded-full h-4">
              <div
                className="bg-gradient-to-r from-green-500 to-emerald-500 h-4 rounded-full transition-all duration-500"
                style={{ width: `${goalProgress}%` }}
              />
            </div>
          </div>
          <p className="text-sm text-gray-600">
            Du har uppnått {goalsAchieved} av {totalGoals} mål. Fortsätt så!
          </p>
        </div>

        {/* Average Accuracy */}
        <div className="bg-white border-2 border-gray-200 rounded-lg p-6">
          <div className="flex items-center gap-3 mb-4">
            <Award className="w-6 h-6 text-blue-600" />
            <h2 className="text-xl font-bold text-gray-900">Genomsnittlig träffsäkerhet</h2>
          </div>
          <div className="mb-4">
            <div className="flex items-center justify-between mb-2">
              <span className="text-2xl font-bold text-gray-900">
                {Math.round(avgAccuracy)}%
              </span>
              <span className={`text-lg font-semibold ${
                avgAccuracy >= 80 ? 'text-green-600' :
                avgAccuracy >= 60 ? 'text-yellow-600' :
                'text-orange-600'
              }`}>
                {avgAccuracy >= 80 ? 'Utmärkt!' : avgAccuracy >= 60 ? 'Bra!' : 'Fortsätt öva!'}
              </span>
            </div>
            <div className="w-full bg-gray-200 rounded-full h-4">
              <div
                className={`h-4 rounded-full transition-all duration-500 ${
                  avgAccuracy >= 80 ? 'bg-gradient-to-r from-green-500 to-emerald-500' :
                  avgAccuracy >= 60 ? 'bg-gradient-to-r from-yellow-500 to-orange-500' :
                  'bg-gradient-to-r from-orange-500 to-red-500'
                }`}
                style={{ width: `${avgAccuracy}%` }}
              />
            </div>
          </div>
          <p className="text-sm text-gray-600">
            Baserat på {recentSessions.length} senaste studiepassen
          </p>
        </div>
      </div>

      {/* Loading AI Insights */}
      {loadingInsights && (
        <div className="bg-purple-50 border-2 border-purple-200 rounded-lg p-8 mb-8">
          <div className="flex flex-col items-center gap-4 text-purple-700">
            <Loader2 className="w-12 h-12 animate-spin" />
            <div className="text-center">
              <p className="font-semibold text-lg">Din AI-coach analyserar din prestanda...</p>
              <p className="text-sm mt-1">Förbereder personliga insikter och uppmuntran</p>
            </div>
          </div>
        </div>
      )}

      {/* AI Insights */}
      {aiInsights && (
        <div className="space-y-6">
          {/* Encouragement */}
          <div className="bg-gradient-to-br from-pink-50 to-purple-50 border-2 border-pink-300 rounded-lg p-6">
            <div className="flex items-start gap-4">
              <div className="flex-shrink-0 w-12 h-12 rounded-full bg-pink-100 flex items-center justify-center">
                <Heart className="w-6 h-6 text-pink-600" />
              </div>
              <div className="flex-1">
                <div className="flex items-center gap-2 mb-2">
                  <h2 className="text-xl font-bold text-pink-900">Uppmuntran från din AI-coach</h2>
                  <Sparkles className="w-5 h-5 text-pink-600" />
                </div>
                <p className="text-pink-800 leading-relaxed text-lg">
                  {aiInsights.encouragement}
                </p>
              </div>
            </div>
          </div>

          {/* Performance Insights */}
          <div className="bg-white border-2 border-blue-200 rounded-lg p-6">
            <div className="flex items-center gap-3 mb-4">
              <TrendingUp className="w-6 h-6 text-blue-600" />
              <h2 className="text-xl font-bold text-gray-900">Prestationsinsikter</h2>
            </div>
            <div className="grid grid-cols-1 md:grid-cols-2 gap-4">
              {aiInsights.insights.map((insight, idx) => (
                <div
                  key={idx}
                  className="flex items-start gap-3 bg-blue-50 border border-blue-200 rounded-lg p-4"
                >
                  <CheckCircle className="w-5 h-5 text-blue-600 flex-shrink-0 mt-0.5" />
                  <p className="text-sm text-gray-800">{insight}</p>
                </div>
              ))}
            </div>
          </div>

          {/* Recommendations */}
          <div className="bg-white border-2 border-green-200 rounded-lg p-6">
            <div className="flex items-center gap-3 mb-4">
              <Target className="w-6 h-6 text-green-600" />
              <h2 className="text-xl font-bold text-gray-900">Rekommendationer</h2>
            </div>
            <div className="space-y-3">
              {aiInsights.recommendations.map((rec, idx) => (
                <div
                  key={idx}
                  className="flex items-start gap-3 bg-green-50 border-l-4 border-green-500 rounded-lg p-4"
                >
                  <span className="flex-shrink-0 w-6 h-6 rounded-full bg-green-200 text-green-800 font-bold text-sm flex items-center justify-center">
                    {idx + 1}
                  </span>
                  <p className="text-sm text-gray-800 flex-1">{rec}</p>
                </div>
              ))}
            </div>
          </div>

          {/* Next Milestone */}
          <div className="bg-gradient-to-r from-yellow-50 to-orange-50 border-2 border-yellow-300 rounded-lg p-6">
            <div className="flex items-start gap-4">
              <div className="flex-shrink-0 w-12 h-12 rounded-full bg-yellow-100 flex items-center justify-center">
                <Trophy className="w-6 h-6 text-yellow-600" />
              </div>
              <div className="flex-1">
                <h3 className="text-lg font-bold text-yellow-900 mb-1 flex items-center gap-2">
                  Nästa milstolpe
                  <Sparkles className="w-4 h-4 text-yellow-600" />
                </h3>
                <p className="text-yellow-800 font-semibold mb-2">{aiInsights.nextMilestone}</p>
                <div className="flex items-center gap-2 text-sm text-yellow-700">
                  <Calendar className="w-4 h-4" />
                  <span>Estimerad tid: {aiInsights.estimatedTimeToMilestone}</span>
                </div>
              </div>
            </div>
          </div>
        </div>
      )}

      {/* Refresh Button */}
      {enableAI && (
        <div className="mt-8 text-center">
          <button
            onClick={loadAIInsights}
            disabled={loadingInsights}
            className="px-6 py-3 bg-gradient-to-r from-blue-600 to-purple-600 hover:from-blue-700 hover:to-purple-700 disabled:from-gray-300 disabled:to-gray-300 text-white rounded-lg font-semibold transition-all flex items-center gap-2 mx-auto"
          >
            {loadingInsights ? (
              <>
                <Loader2 className="w-5 h-5 animate-spin" />
                Analyserar...
              </>
            ) : (
              <>
                <Sparkles className="w-5 h-5" />
                Uppdatera AI-coaching
              </>
            )}
          </button>
        </div>
      )}
    </div>
  );
}<|MERGE_RESOLUTION|>--- conflicted
+++ resolved
@@ -52,11 +52,7 @@
           accuracy: s.accuracy,
           xpEarned: s.xpEarned,
           timeSpent: s.timeSpent,
-<<<<<<< HEAD
-          hintsUsed: 0, // TODO: Track hints used in session data
-=======
           hintsUsed: 0, // TODO: Track hints used in StudySession
->>>>>>> 68e0f458
         })),
         currentStreak,
         goalsAchieved,
