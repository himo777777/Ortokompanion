--- conflicted
+++ resolved
@@ -1,14 +1,11 @@
 'use client';
 
 import { useState, useMemo } from 'react';
-import { BookOpen, Filter, Search, Target, Award, Clock, CheckCircle, Brain, Play } from 'lucide-react';
+import { BookOpen, Filter, Search, Target, Award, Clock, CheckCircle, Brain } from 'lucide-react';
 import { ALL_QUESTIONS, MCQQuestion } from '@/data/questions';
 import { Domain, DOMAIN_LABELS } from '@/types/onboarding';
 import { EducationLevel } from '@/types/education';
 import TutorMode from './TutorMode';
-import VerificationBadge from '@/components/ui/VerificationBadge';
-import { VERIFIED_SOURCES } from '@/data/verified-sources';
-import QuestionSession, { SessionResults } from './QuestionSession';
 
 interface QuestionBankBrowserProps {
   userLevel?: EducationLevel;
@@ -24,8 +21,6 @@
   const [selectedBand, setSelectedBand] = useState<string>('all');
   const [searchQuery, setSearchQuery] = useState('');
   const [activeQuestion, setActiveQuestion] = useState<MCQQuestion | null>(null);
-  const [sessionMode, setSessionMode] = useState(false);
-  const [sessionQuestions, setSessionQuestions] = useState<MCQQuestion[]>([]);
 
   // Filter questions
   const filteredQuestions = useMemo(() => {
@@ -47,11 +42,7 @@
 
   // Get unique domains
   const domains: Domain[] = ['trauma', 'höft', 'knä', 'fot-fotled', 'hand-handled', 'axel-armbåge', 'rygg', 'sport', 'tumör'];
-<<<<<<< HEAD
-  const levels: EducationLevel[] = ['student', 'at', 'st1', 'st2', 'st3', 'st4', 'st5', 'specialist-ortopedi'];
-=======
   const levels: EducationLevel[] = ['student', 'at', 'st1', 'st2', 'st3', 'st4', 'st5', 'specialist'];
->>>>>>> 68e0f458
   const bands = ['A', 'B', 'C', 'D', 'E'];
 
   // Statistics
@@ -89,73 +80,10 @@
       'st3': 'ST3',
       'st4': 'ST4',
       'st5': 'ST5',
-<<<<<<< HEAD
-      'st-allmänmedicin': 'ST Allmänmedicin',
-      'st-akutsjukvård': 'ST Akutsjukvård',
-      'specialist-ortopedi': 'Specialist Ortopedi',
-      'specialist-allmänmedicin': 'Specialist Allmänmedicin',
-      'specialist-akutsjukvård': 'Specialist Akutsjukvård'
-=======
       'specialist': 'Specialist'
->>>>>>> 68e0f458
     };
     return labels[level];
   };
-
-  // Get relevant sources for a question based on domain
-  const getQuestionSources = (question: MCQQuestion) => {
-    // Map domains to relevant sources
-    const domainSourceMap: Record<string, string[]> = {
-      'trauma': ['atls-sverige-2022', 'boast-open-fractures-2020', 'gustilo-1976'],
-      'höft': ['nice-hip-fracture-2023', 'paprosky-1994', 'rikshoft-2024'],
-      'knä': ['ottawa-knee-rules-1997', 'rikskna-2024'],
-      'fot-fotled': ['campbell-13ed', 'rockwood-9ed'],
-      'hand-handled': ['green-8ed', 'campbell-13ed'],
-      'axel-armbåge': ['gartland-1959', 'rockwood-9ed', 'lewinnek-1978'],
-      'rygg': ['aaos-acl-2022', 'campbell-13ed'],
-      'sport': ['aaos-acl-2022', 'rikskna-2024'],
-      'tumör': ['campbell-13ed', 'rockwood-9ed'],
-    };
-
-    const sourceIds = domainSourceMap[question.domain] || ['campbell-13ed'];
-    return sourceIds.slice(0, 2).map(id => VERIFIED_SOURCES[id]).filter(Boolean);
-  };
-
-  // Start a practice session with filtered questions
-  const startSession = (count: number = 10) => {
-    // Shuffle and take the specified number of questions
-    const shuffled = [...filteredQuestions].sort(() => Math.random() - 0.5);
-    const selected = shuffled.slice(0, Math.min(count, filteredQuestions.length));
-    setSessionQuestions(selected);
-    setSessionMode(true);
-  };
-
-  const handleSessionComplete = (results: SessionResults) => {
-    // Report all completed questions
-    if (onQuestionCompleted) {
-      results.questionResults.forEach(result => {
-        onQuestionCompleted(result.questionId, result.correct, result.hintsUsed);
-      });
-    }
-  };
-
-  const exitSession = () => {
-    setSessionMode(false);
-    setSessionQuestions([]);
-  };
-
-  // If in session mode, show session
-  if (sessionMode && sessionQuestions.length > 0) {
-    return (
-      <QuestionSession
-        questions={sessionQuestions}
-        userLevel={userLevel}
-        onComplete={handleSessionComplete}
-        onExit={exitSession}
-        sessionType="practice"
-      />
-    );
-  }
 
   if (activeQuestion) {
     return (
@@ -321,57 +249,6 @@
         </div>
       </div>
 
-      {/* Session Start Options */}
-      {filteredQuestions.length > 0 && (
-        <div className="bg-gradient-to-r from-purple-50 to-blue-50 border-2 border-purple-200 rounded-xl p-6 mb-6">
-          <div className="flex items-start justify-between gap-6">
-            <div className="flex-1">
-              <div className="flex items-center gap-2 mb-2">
-                <Play className="w-5 h-5 text-purple-600" />
-                <h3 className="text-lg font-semibold text-gray-900">Starta övningssession</h3>
-              </div>
-              <p className="text-sm text-gray-600 mb-4">
-                Öva på flera frågor i rad och få en sammanfattning av dina resultat när du är klar.
-              </p>
-              <div className="flex gap-3 flex-wrap">
-                <button
-                  onClick={() => startSession(5)}
-                  disabled={filteredQuestions.length < 5}
-                  className="px-4 py-2 bg-white border-2 border-purple-300 text-purple-700 rounded-lg hover:bg-purple-50 hover:border-purple-400 transition-all font-medium disabled:opacity-50 disabled:cursor-not-allowed"
-                >
-                  5 frågor
-                </button>
-                <button
-                  onClick={() => startSession(10)}
-                  disabled={filteredQuestions.length < 10}
-                  className="px-4 py-2 bg-purple-600 text-white rounded-lg hover:bg-purple-700 transition-all font-medium disabled:opacity-50 disabled:cursor-not-allowed"
-                >
-                  10 frågor (Rekommenderat)
-                </button>
-                <button
-                  onClick={() => startSession(20)}
-                  disabled={filteredQuestions.length < 20}
-                  className="px-4 py-2 bg-white border-2 border-purple-300 text-purple-700 rounded-lg hover:bg-purple-50 hover:border-purple-400 transition-all font-medium disabled:opacity-50 disabled:cursor-not-allowed"
-                >
-                  20 frågor
-                </button>
-                <button
-                  onClick={() => startSession(filteredQuestions.length)}
-                  className="px-4 py-2 bg-white border-2 border-blue-300 text-blue-700 rounded-lg hover:bg-blue-50 hover:border-blue-400 transition-all font-medium"
-                >
-                  Alla ({filteredQuestions.length})
-                </button>
-              </div>
-            </div>
-            <div className="flex-shrink-0 text-center bg-white rounded-xl p-4 border-2 border-purple-200">
-              <Award className="w-8 h-8 text-purple-600 mx-auto mb-2" />
-              <p className="text-sm font-semibold text-gray-900">Session Mode</p>
-              <p className="text-xs text-gray-600">Optimalt för lärande</p>
-            </div>
-          </div>
-        </div>
-      )}
-
       {/* Questions List */}
       <div className="space-y-4">
         {filteredQuestions.map((question, index) => (
@@ -387,7 +264,7 @@
                   {index + 1}
                 </span>
                 <div>
-                  <div className="flex items-center gap-2 mb-1 flex-wrap">
+                  <div className="flex items-center gap-2 mb-1">
                     <span className={`px-2 py-1 rounded text-xs font-semibold border ${getBandColor(question.band)}`}>
                       Band {question.band}
                     </span>
@@ -397,11 +274,6 @@
                     <span className="px-2 py-1 bg-gray-100 text-gray-700 rounded text-xs font-medium">
                       {getLevelLabel(question.level)}
                     </span>
-                    <VerificationBadge
-                      sources={getQuestionSources(question)}
-                      compact={false}
-                      showQualityScore={false}
-                    />
                   </div>
                   <p className="text-xs text-gray-500">ID: {question.id}</p>
                 </div>
