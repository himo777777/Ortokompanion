--- conflicted
+++ resolved
@@ -98,15 +98,6 @@
     try {
       const result = await analyzeDecisionMaking({
         caseId: caseStudy.id,
-<<<<<<< HEAD
-        userDecisions: fullPath.map((decision, index) => ({
-          nodeId: currentNodeId,
-          optionChosen: decision,
-          isOptimal: false, // TODO: Track optimal path
-          timeSpent: 0, // TODO: Track time per decision
-        })),
-        caseContext: caseStudy.description,
-=======
         userDecisions: fullPath.map((decision) => ({
           nodeId: decision,
           optionChosen: decision,
@@ -114,7 +105,6 @@
           timeSpent: 0, // TODO: Track time spent on each decision
         })),
         caseContext: caseStudy.introduction,
->>>>>>> 68e0f458
       });
       setAiAnalysis(result);
     } catch (error) {
@@ -190,11 +180,7 @@
           <Target className="w-5 h-5 text-blue-600" />
           Kliniskt Scenario
         </h2>
-<<<<<<< HEAD
-        <p className="text-gray-800 leading-relaxed">{caseStudy.description}</p>
-=======
         <p className="text-gray-800 leading-relaxed">{caseStudy.introduction}</p>
->>>>>>> 68e0f458
       </div>
 
       {/* Current Decision Node */}
@@ -427,13 +413,9 @@
                           Beslut: {feedback.decision}
                         </p>
                         <p className="text-sm text-gray-700 mb-2">{feedback.feedback}</p>
-<<<<<<< HEAD
-                        <p className="text-sm text-blue-700 italic">{feedback.improvement}</p>
-=======
                         <p className="text-sm text-blue-800">
                           <strong>Förbättring:</strong> {feedback.improvement}
                         </p>
->>>>>>> 68e0f458
                       </div>
                     ))}
                   </div>
